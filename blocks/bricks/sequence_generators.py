--- conflicted
+++ resolved
@@ -205,33 +205,16 @@
         next_readouts = self.readout.readout(
             feedback=self.readout.feedback(outputs),
             **dict_union(states, next_glimpses, contexts))
-        next_outputs, next_states, next_costs = \
-            self.compute_next_states(next_readouts,
-                                     next_glimpses,
-                                     **kwargs)
-        return (next_states + [next_outputs]
-                + list(next_glimpses.values()) +
-                [next_costs, self.readout.probs(next_readouts)])
-
-    @application
-    def compute_next_states(self, next_readouts, next_glimpses, **kwargs):
-        states = {name: kwargs[name] for name in self.state_names}
-        contexts = {name: kwargs[name] for name in self.context_names}
-
         next_outputs = self.readout.emit(next_readouts)
+        next_costs = self.readout.cost(next_readouts, next_outputs)
         next_feedback = self.readout.feedback(next_outputs)
         next_inputs = (self.fork.apply(next_feedback, return_dict=True)
                        if self.fork else {'feedback': next_feedback})
         next_states = self.transition.compute_states(
             return_list=True,
             **dict_union(next_inputs, states, next_glimpses, contexts))
-<<<<<<< HEAD
-        next_costs = self.readout.cost(next_readouts, next_outputs)
-        return next_outputs, next_states, next_costs
-=======
         return (next_states + [next_outputs] +
                 list(next_glimpses.values()) + [next_costs])
->>>>>>> 1307ec97
 
     @generate.delegate
     def generate_delegate(self):
@@ -243,13 +226,8 @@
 
     @generate.property('outputs')
     def generate_outputs(self):
-<<<<<<< HEAD
-        return (self.state_names + ['outputs']
-                + self.glimpse_names + ['costs', 'probs'])
-=======
         return (self.state_names + ['outputs'] +
                 self.glimpse_names + ['costs'])
->>>>>>> 1307ec97
 
     def get_dim(self, name):
         if name in self.state_names + self.context_names + self.glimpse_names:
@@ -278,10 +256,6 @@
         pass
 
     @abstractmethod
-    def probs(self, readouts):
-        pass
-
-    @abstractmethod
     def cost(self, readouts, outputs):
         pass
 
@@ -350,10 +324,6 @@
         return self.emitter.emit(readouts)
 
     @application
-    def probs(self, readouts):
-        return self.emitter.probs(readouts)
-
-    @application
     def cost(self, readouts, outputs):
         return self.emitter.cost(readouts, outputs)
 
@@ -433,10 +403,6 @@
     @application
     def emit(self, readouts):
         return readouts
-
-    @application
-    def probs(self, readouts):
-        raise ValueError('Cannot compute probabilities in TrivialEmitter')
 
     @application
     def initial_outputs(self, batch_size, *args, **kwargs):
