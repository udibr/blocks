--- conflicted
+++ resolved
@@ -650,13 +650,7 @@
 
 
 class AdaGrad(StepRule):
-<<<<<<< HEAD
-    """Implements the AdaGrad learning rule as described in:
-    "Adaptive subgradient methods for online learning and
-     stochastic optimization", Duchi J, Hazan E, Singer Y.
-=======
     """Implements the AdaGrad learning rule.
->>>>>>> 24bf296b
 
     Parameters
     ----------
@@ -671,14 +665,10 @@
     -----
     For more information, see [ADAGRAD]_.
 
-<<<<<<< HEAD
-    .. [ADADGRAD] http://www.jmlr.org/papers/volume12/duchi11a/duchi11a.pdf
-=======
     .. [ADADGRAD] Duchi J, Hazan E, Singer Y.,
        *Adaptive subgradient methods for online learning and
         stochastic optimization*,
        http://www.jmlr.org/papers/volume12/duchi11a/duchi11a.pdf
->>>>>>> 24bf296b
 
     """
     def __init__(self, learning_rate=0.002, epsilon=1e-6):
@@ -686,20 +676,12 @@
         self.epsilon = epsilon
 
     def compute_step(self, param, previous_step):
-<<<<<<< HEAD
-        ssq = shared_floatx(param.get_value() * 0.)
-
-        ssq_t = (tensor.sqr(previous_step) + ssq)
-        step = (self.learning_rate * previous_step /
-               (tensor.sqrt(ssq_t + 1e-6) + self.epsilon))
-=======
         ssq = shared_floatx(param.get_value() * 0.,
                             name='ssq_' + param.name)
 
         ssq_t = (tensor.sqr(previous_step) + ssq)
         step = (self.learning_rate * previous_step /
                 (tensor.sqrt(ssq_t) + self.epsilon))
->>>>>>> 24bf296b
 
         updates = [(ssq, ssq_t)]
 
