--- conflicted
+++ resolved
@@ -50,30 +50,19 @@
                  **kwargs):
         if which_set not in ('train', 'test'):
             raise ValueError("MNIST only has a train and test set")
-        set_size = 60000 if which_set == 'train' else 10000
-        num_examples = (stop if stop else set_size) - (start if start else 0)
-        self.default_scheme = SequentialScheme(num_examples, 1)
+        if not stop:
+            stop = 60000 if which_set == "train" else 10000
+        if not self.start:
+            start = 0
+        self.num_examples = stop - start
+        self.default_scheme = SequentialScheme(self.num_examples, 1)
         super(MNIST, self).__init__(**kwargs)
 
-        self.num_examples = num_examples
         self.which_set = which_set
         self.start = start
         self.stop = stop
         self.binary = binary
 
-<<<<<<< HEAD
-=======
-        if which_set not in ('train', 'test'):
-            raise ValueError("MNIST only has a train and test set")
-        if not self.stop:
-            self.stop = 60000 if which_set == "train" else 10000
-        if not self.start:
-            self.start = 0
-        self.num_examples = self.stop - self.start
-        self.default_scheme = SequentialScheme(self.num_examples, 1)
-        super(MNIST, self).__init__(**kwargs)
-
->>>>>>> c152a8f1
     def load(self):
         if self.which_set == 'train':
             data = 'train-images-idx3-ubyte'
