from __future__ import print_function
from collections import OrderedDict
import logging
import pprint
import math
import numpy
import os
import operator

import theano
from six.moves import input
from theano import tensor

from blocks.bricks import Tanh
from blocks.bricks.lookup import LookupTable
from blocks.bricks.recurrent import SimpleRecurrent, Bidirectional
from blocks.bricks.attention import SequenceContentAttention
from blocks.bricks.parallel import Fork
from blocks.bricks.sequence_generators import (
    SequenceGenerator, LinearReadout, SoftmaxEmitter, LookupFeedback)
from blocks.config_parser import config
from blocks.graph import ComputationGraph
from blocks.datasets.streams import (
    DataStreamMapping, BatchDataStream, PaddingDataStream,
    DataStreamFilter)
from blocks.datasets.text import OneBillionWord, TextFile
from blocks.datasets.schemes import ConstantScheme
from blocks.dump import load_parameter_values
from blocks.algorithms import (GradientDescent, Scale,
                               StepClipping, CompositeRule)
from blocks.initialization import Orthogonal, IsotropicGaussian, Constant
from blocks.model import Model
from blocks.monitoring import aggregation
from blocks.extensions import FinishAfter, Printing, Timing
from blocks.extensions.saveload import SerializeMainLoop
from blocks.extensions.monitoring import TrainingDataMonitoring
from blocks.extensions.plot import Plot
from blocks.main_loop import MainLoop
from blocks.filter import VariableFilter
from blocks.utils import named_copy, dict_union

<<<<<<< HEAD
from blocks.search import BeamSearch

=======
>>>>>>> 77b9ee43
config.recursion_limit = 100000
floatX = theano.config.floatX
logger = logging.getLogger(__name__)

# Dictionaries
all_chars = ([chr(ord('a') + i) for i in range(26)] +
             [chr(ord('0') + i) for i in range(10)] +
             [',', '.', '!', '?', '<UNK>'] +
             [' ', '<S>', '</S>'])
code2char = dict(enumerate(all_chars))
char2code = {v: k for k, v in code2char.items()}


def reverse_words(sample):
    sentence = sample[0]
    result = []
    word_start = -1
    for i, code in enumerate(sentence):
        if code >= char2code[' ']:
            if word_start >= 0:
                result.extend(sentence[i - 1:word_start - 1:-1])
                word_start = -1
            result.append(code)
        else:
            if word_start == -1:
                word_start = i
    return (result,)


def _lower(s):
    return s.lower()


def _transpose(data):
    return tuple(array.T for array in data)


def _filter_long(data):
    return len(data[0]) <= 100


def _is_nan(log):
    return math.isnan(log.current_row.total_gradient_norm)


def main(mode, save_path, num_batches, data_path=None):
    # Experiment configuration
    dimension = 100
    readout_dimension = len(char2code)

    # Build bricks
    encoder = Bidirectional(
        SimpleRecurrent(dim=dimension, activation=Tanh()),
        weights_init=Orthogonal())
    fork = Fork([name for name in encoder.prototype.apply.sequences
                 if name != 'mask'],
                weights_init=IsotropicGaussian(0.1),
                biases_init=Constant(0))
    fork.input_dim = dimension
    fork.output_dims = {name: dimension for name in fork.input_names}
    lookup = LookupTable(readout_dimension, dimension,
                         weights_init=IsotropicGaussian(0.1))
    transition = SimpleRecurrent(
        activation=Tanh(),
        dim=dimension, name="transition")
    attention = SequenceContentAttention(
        state_names=transition.apply.states,
        sequence_dim=2 * dimension, match_dim=dimension, name="attention")
    readout = LinearReadout(
        readout_dim=readout_dimension, source_names=["states"],
        emitter=SoftmaxEmitter(name="emitter"),
        feedbacker=LookupFeedback(readout_dimension, dimension),
        name="readout")
    generator = SequenceGenerator(
        readout=readout, transition=transition, attention=attention,
        weights_init=IsotropicGaussian(0.1), biases_init=Constant(0),
        name="generator")
    generator.push_initialization_config()
    transition.weights_init = Orthogonal()

    if mode == "train":
        # Data processing pipeline
        dataset_options = dict(dictionary=char2code, level="character",
                               preprocess=_lower)
        if data_path:
            dataset = TextFile(data_path, **dataset_options)
        else:
            dataset = OneBillionWord("training", [99], **dataset_options)
        data_stream = DataStreamMapping(
            mapping=_transpose,
            data_stream=PaddingDataStream(
                BatchDataStream(
                    iteration_scheme=ConstantScheme(10),
                    data_stream=DataStreamMapping(
                        mapping=reverse_words,
                        add_sources=("targets",),
                        data_stream=DataStreamFilter(
                            predicate=_filter_long,
                            data_stream=dataset
                            .get_default_stream())))))

        # Build the cost computation graph
        chars = tensor.lmatrix("features")
        chars_mask = tensor.matrix("features_mask")
        targets = tensor.lmatrix("targets")
        targets_mask = tensor.matrix("targets_mask")
<<<<<<< HEAD
        attended = encoder.apply(
                **dict_union(
                    fork.apply(lookup.lookup(chars), return_dict=True),
                    mask=chars_mask))
        batch_cost = generator.cost(
            targets, targets_mask,
            attended=attended,
=======
        batch_cost = generator.cost(
            targets, targets_mask,
            attended=encoder.apply(
                **dict_union(
                    fork.apply(lookup.lookup(chars), return_dict=True),
                    mask=chars_mask)),
>>>>>>> 77b9ee43
            attended_mask=chars_mask).sum()
        batch_size = named_copy(chars.shape[1], "batch_size")
        cost = aggregation.mean(batch_cost,  batch_size)
        cost.name = "sequence_log_likelihood"
        logger.info("Cost graph is built")
<<<<<<< HEAD

        # Give an idea of what's going on
        model = Model(cost)
        params = model.get_params()
        logger.info("Parameters:\n" +
                    pprint.pformat(
                        [(key, value.get_value().shape) for key, value
                         in params.items()],
                        width=120))

        # Initialize parameters
        for brick in model.get_top_bricks():
            brick.initialize()
=======
>>>>>>> 77b9ee43

        # Give an idea of what's going on
        model = Model(cost)
        params = model.get_params()
        logger.info("Parameters:\n" +
                    pprint.pformat(
                        [(key, value.get_value().shape) for key, value
                         in params.items()],
                        width=120))

        # Initialize parameters
        for brick in model.get_top_bricks():
            brick.initialize()

        # Fetch variables useful for debugging
        max_length = named_copy(chars.shape[0], "max_length")
        cost_per_character = named_copy(
            aggregation.mean(batch_cost, batch_size * max_length),
            "character_log_likelihood")
        cg = ComputationGraph(cost)
        (energies,) = VariableFilter(
            application=readout.readout, name="output")(cg.variables)
        min_energy = named_copy(energies.min(), "min_energy")
        max_energy = named_copy(energies.max(), "max_energy")
        (activations,) = VariableFilter(
            application=generator.transition.apply,
            name="states")(cg.variables)
        mean_activation = named_copy(abs(activations).mean(),
                                     "mean_activation")

        # Define the training algorithm.
        algorithm = GradientDescent(
            cost=cost, step_rule=CompositeRule([StepClipping(10.0),
                                                Scale(0.01)]))

        # More variables for debugging
        observables = [
            cost, min_energy, max_energy, mean_activation,
            batch_size, max_length, cost_per_character,
            algorithm.total_step_norm, algorithm.total_gradient_norm]
        for name, param in params.items():
            observables.append(named_copy(
                param.norm(2), name + "_norm"))
            observables.append(named_copy(
                algorithm.gradients[param].norm(2), name + "_grad_norm"))

        # Construct the main loop and start training!
        average_monitoring = TrainingDataMonitoring(
            observables, prefix="average", every_n_batches=10)
        main_loop = MainLoop(
            model=model,
            data_stream=data_stream,
            algorithm=algorithm,
            extensions=[
                Timing(),
                TrainingDataMonitoring(observables, after_every_batch=True),
                average_monitoring,
                FinishAfter(after_n_batches=num_batches)
                .add_condition("after_batch", _is_nan),
                Plot(os.path.basename(save_path),
                     [[average_monitoring.record_name(cost)],
                      [average_monitoring.record_name(cost_per_character)]],
                     every_n_batches=10),
                SerializeMainLoop(save_path, every_n_batches=500,
                                  save_separately=["model", "log"]),
                Printing(every_n_batches=1)])
        main_loop.run()
    elif mode == "test":
        logger.info("Model is loaded")
        chars = tensor.lmatrix("features")
        generated = generator.generate(
            n_steps=3 * chars.shape[0], batch_size=chars.shape[1],
            attended=encoder.apply(
                **dict_union(fork.apply(lookup.lookup(chars),
                             return_dict=True))),
            attended_mask=tensor.ones(chars.shape))
        model = Model(generated)
        model.set_param_values(load_parameter_values(save_path))
        sample_function = model.get_theano_function()
        logging.info("Sampling function is compiled")

        while True:
            # Python 2-3 compatibility
            line = input("Enter a sentence\n")
            batch_size = int(input("Enter a number of samples\n"))
            encoded_input = [char2code.get(char, char2code["<UNK>"])
                             for char in line.lower().strip()]
            encoded_input = ([char2code['<S>']] + encoded_input +
                             [char2code['</S>']])
            print("Encoder input:", encoded_input)
            target = reverse_words((encoded_input,))[0]
            print("Target: ", target)
            states, samples, glimpses, weights, costs = sample_function(
                numpy.repeat(numpy.array(encoded_input)[:, None],
                             batch_size, axis=1))

            messages = []
            for i in range(samples.shape[1]):
                sample = list(samples[:, i])
                try:
                    true_length = sample.index(char2code['</S>']) + 1
                except ValueError:
                    true_length = len(sample)
                sample = sample[:true_length]
                cost = costs[:true_length, i].sum()
                message = "({})".format(cost)
                message += "".join(code2char[code] for code in sample)
                if sample == target:
                    message += " CORRECT!"
                messages.append((cost, message))
            messages.sort(key=operator.itemgetter(0), reverse=True)
            for _, message in messages:
                print(message)
    elif mode == 'beam':
        logger.info("Model is loaded")
        chars = tensor.lmatrix("features")
        chars_mask = tensor.matrix("features_mask")
        attended = encoder.apply(
                **dict_union(fork.apply(lookup.lookup(chars),
                             return_dict=True)))
        generated = generator.generate(
            n_steps=3 * chars.shape[0], batch_size=chars.shape[1],
            attended=attended,
            attended_mask=tensor.ones(chars.shape))
        model = Model(generated)
        model.set_param_values(load_parameter_values(save_path))
        sample_function = model.get_theano_function()
        logging.info("Sampling function is compiled")
        beam_search = BeamSearch(3, 2, generator, attended, chars_mask,
                OrderedDict([('chars', chars),
                    ('chars_mask', chars_mask)]))
        beam_search.compile()
        toy_data = numpy.array([[0] * 2, [1] * 2, [0] * 2, [1] * 2])
        toy_mask = numpy.ones_like(toy_data)
        out, mask = beam_search.search(OrderedDict([('chars', toy_data),
            ('chars_mask', toy_mask)]), -1)

        line = input("Enter a sentence\n")
        batch_size = int(input("Enter a number of samples\n"))
        encoded_input = [char2code.get(char, char2code["<UNK>"])
                         for char in line.lower().strip()]
        encoded_input = ([char2code['<S>']] + encoded_input +
                         [char2code['</S>']])
        print("Encoder input:", encoded_input)
        target = reverse_words((encoded_input,))[0]
        print("Target: ", target)
        numpy_inputs = numpy.repeat(numpy.array(encoded_input)[:, None], batch_size, axis=1)
        states, samples, glimpses, weights, costs = beam_search.search(
                OrderedDict([('chars', numpy_inputs),
                    ('chars_mask', numpy.ones_like(numpy_inputs))]), 43)

        messages = []
        for i in range(samples.shape[1]):
            sample = list(samples[:, i])
            try:
                true_length = sample.index(char2code['</S>']) + 1
            except ValueError:
                true_length = len(sample)
            sample = sample[:true_length]
            cost = costs[:true_length, i].sum()
            message = "({})".format(cost)
            message += "".join(code2char[code] for code in sample)
            if sample == target:
                message += " CORRECT!"
            messages.append((cost, message))
        messages.sort(key=operator.itemgetter(0), reverse=True)
        for _, message in messages:
            print(message)<|MERGE_RESOLUTION|>--- conflicted
+++ resolved
@@ -39,11 +39,8 @@
 from blocks.filter import VariableFilter
 from blocks.utils import named_copy, dict_union
 
-<<<<<<< HEAD
 from blocks.search import BeamSearch
 
-=======
->>>>>>> 77b9ee43
 config.recursion_limit = 100000
 floatX = theano.config.floatX
 logger = logging.getLogger(__name__)
@@ -150,7 +147,6 @@
         chars_mask = tensor.matrix("features_mask")
         targets = tensor.lmatrix("targets")
         targets_mask = tensor.matrix("targets_mask")
-<<<<<<< HEAD
         attended = encoder.apply(
                 **dict_union(
                     fork.apply(lookup.lookup(chars), return_dict=True),
@@ -158,20 +154,11 @@
         batch_cost = generator.cost(
             targets, targets_mask,
             attended=attended,
-=======
-        batch_cost = generator.cost(
-            targets, targets_mask,
-            attended=encoder.apply(
-                **dict_union(
-                    fork.apply(lookup.lookup(chars), return_dict=True),
-                    mask=chars_mask)),
->>>>>>> 77b9ee43
             attended_mask=chars_mask).sum()
         batch_size = named_copy(chars.shape[1], "batch_size")
         cost = aggregation.mean(batch_cost,  batch_size)
         cost.name = "sequence_log_likelihood"
         logger.info("Cost graph is built")
-<<<<<<< HEAD
 
         # Give an idea of what's going on
         model = Model(cost)
@@ -185,8 +172,6 @@
         # Initialize parameters
         for brick in model.get_top_bricks():
             brick.initialize()
-=======
->>>>>>> 77b9ee43
 
         # Give an idea of what's going on
         model = Model(cost)
